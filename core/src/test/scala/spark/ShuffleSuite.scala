--- conflicted
+++ resolved
@@ -341,8 +341,6 @@
     assert(c.count === 10)
   }
 
-<<<<<<< HEAD
-=======
   test("zero sized blocks") {
     // Use a local cluster with 2 processes to make sure there are both local and remote blocks
     sc = new SparkContext("local-cluster[2,1,512]", "test")
@@ -369,7 +367,6 @@
     assert(nonEmptyBlocks.size <= 4)
   }
 
->>>>>>> 8cb81782
 }
 
 object ShuffleSuite {
